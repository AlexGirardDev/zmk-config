--- conflicted
+++ resolved
@@ -48,11 +48,7 @@
     build_dir="{{ build / '$artifact' }}"
 
     echo "Building firmware for $artifact..."
-<<<<<<< HEAD
-    west build  -s zmk/app -d "$build_dir" -b $board {{ west_args }} -- \
-=======
-    west build -s zmk/app -d "$build_dir" -b $board {{ west_args }} ${snippet:+-S "$snippet"} -- \
->>>>>>> d4f59508
+    west build  -s zmk/app -d "$build_dir" -b $board {{ west_args }} ${snippet:+-S "$snippet"} -- \
         -DZMK_CONFIG="{{ config }}" ${shield:+-DSHIELD="$shield"}
 
     if [[ -f "$build_dir/zephyr/zmk.uf2" ]]; then
