{
  inputs = {
<<<<<<< HEAD
    nixpkgs.url = "github:nixos/nixpkgs/nixos-unstable";
=======
    nixpkgs.url = "github:NixOS/nixpkgs/nixos-unstable";
>>>>>>> d4f59508

    # This pins requirements.txt provided by zephyr-nix.pythonEnv.
    zephyr.url = "github:zmkfirmware/zephyr/v3.5.0+zmk-fixes";
    zephyr.flake = false;

    # Zephyr sdk and toolchain.
    zephyr-nix.url = "github:urob/zephyr-nix";
    zephyr-nix.inputs.zephyr.follows = "zephyr";
    zephyr-nix.inputs.nixpkgs.follows = "nixpkgs";
  };

<<<<<<< HEAD
  outputs = { nixpkgs, zephyr-nix, ... }:
    let
      systems = [ "x86_64-linux" ];
      forAllSystems = nixpkgs.lib.genAttrs systems;
    in {
      devShells = forAllSystems (system:
        let
          pkgs = nixpkgs.legacyPackages.${system};
          zephyr = zephyr-nix.packages.${system};
          keymap_drawer = pkgs.python3Packages.callPackage ./draw { };

        in {
          default = pkgs.mkShell {
            packages = [
              keymap_drawer

              zephyr.pythonEnv
              (zephyr.sdk.override { targets = [ "arm-zephyr-eabi" ]; })
=======
  outputs = { nixpkgs, zephyr-nix, ... }: let
    systems = ["x86_64-linux" "aarch64-linux" "x86_64-darwin" "aarch64-darwin"];
    forAllSystems = nixpkgs.lib.genAttrs systems;
  in {
    devShells = forAllSystems (
      system: let
        pkgs = nixpkgs.legacyPackages.${system};
        zephyr = zephyr-nix.packages.${system};
        keymap_drawer = pkgs.python3Packages.callPackage ./nix/keymap-drawer.nix {};
      in {
        default = pkgs.mkShellNoCC {
          packages =
            [
              zephyr.pythonEnv
              (zephyr.sdk-0_16.override {targets = ["arm-zephyr-eabi"];})
>>>>>>> d4f59508

              pkgs.cmake
              pkgs.dtc
              pkgs.ninja
<<<<<<< HEAD
              pkgs.qemu # needed for native_posix target
              pkgs.tio # needed for native_posix target

              # Uncomment these if you don't have system-wide versions:
              # pkgs.gawk             # awk
              # pkgs.unixtools.column # column
              # pkgs.coreutils        # cp, cut, echo, mkdir, sort, tail, tee, uniq, wc
              # pkgs.diffutils        # diff
              # pkgs.findutils        # find, xargs
              # pkgs.gnugrep          # grep
              pkgs.just # just
              # pkgs.gnused           # sed
              pkgs.yq # yq
            ];
          };
        });
    };
=======

              pkgs.just
              pkgs.yq # Make sure yq resolves to python-yq.

              keymap_drawer

              # -- Used by just_recipes and west_commands. Most systems already have them. --
              # pkgs.gawk
              # pkgs.unixtools.column
              # pkgs.coreutils # cp, cut, echo, mkdir, sort, tail, tee, uniq, wc
              # pkgs.diffutils
              # pkgs.findutils # find, xargs
              # pkgs.gnugrep
              # pkgs.gnused
            ];

          shellHook = ''
            export ZMK_BUILD_DIR=$(pwd)/.build;
            export ZMK_SRC_DIR=$(pwd)/zmk/app;
          '';
        };
      }
    );
  };
>>>>>>> d4f59508
}<|MERGE_RESOLUTION|>--- conflicted
+++ resolved
@@ -1,10 +1,6 @@
 {
   inputs = {
-<<<<<<< HEAD
-    nixpkgs.url = "github:nixos/nixpkgs/nixos-unstable";
-=======
     nixpkgs.url = "github:NixOS/nixpkgs/nixos-unstable";
->>>>>>> d4f59508
 
     # This pins requirements.txt provided by zephyr-nix.pythonEnv.
     zephyr.url = "github:zmkfirmware/zephyr/v3.5.0+zmk-fixes";
@@ -16,26 +12,6 @@
     zephyr-nix.inputs.nixpkgs.follows = "nixpkgs";
   };
 
-<<<<<<< HEAD
-  outputs = { nixpkgs, zephyr-nix, ... }:
-    let
-      systems = [ "x86_64-linux" ];
-      forAllSystems = nixpkgs.lib.genAttrs systems;
-    in {
-      devShells = forAllSystems (system:
-        let
-          pkgs = nixpkgs.legacyPackages.${system};
-          zephyr = zephyr-nix.packages.${system};
-          keymap_drawer = pkgs.python3Packages.callPackage ./draw { };
-
-        in {
-          default = pkgs.mkShell {
-            packages = [
-              keymap_drawer
-
-              zephyr.pythonEnv
-              (zephyr.sdk.override { targets = [ "arm-zephyr-eabi" ]; })
-=======
   outputs = { nixpkgs, zephyr-nix, ... }: let
     systems = ["x86_64-linux" "aarch64-linux" "x86_64-darwin" "aarch64-darwin"];
     forAllSystems = nixpkgs.lib.genAttrs systems;
@@ -51,30 +27,10 @@
             [
               zephyr.pythonEnv
               (zephyr.sdk-0_16.override {targets = ["arm-zephyr-eabi"];})
->>>>>>> d4f59508
 
               pkgs.cmake
               pkgs.dtc
               pkgs.ninja
-<<<<<<< HEAD
-              pkgs.qemu # needed for native_posix target
-              pkgs.tio # needed for native_posix target
-
-              # Uncomment these if you don't have system-wide versions:
-              # pkgs.gawk             # awk
-              # pkgs.unixtools.column # column
-              # pkgs.coreutils        # cp, cut, echo, mkdir, sort, tail, tee, uniq, wc
-              # pkgs.diffutils        # diff
-              # pkgs.findutils        # find, xargs
-              # pkgs.gnugrep          # grep
-              pkgs.just # just
-              # pkgs.gnused           # sed
-              pkgs.yq # yq
-            ];
-          };
-        });
-    };
-=======
 
               pkgs.just
               pkgs.yq # Make sure yq resolves to python-yq.
@@ -99,5 +55,4 @@
       }
     );
   };
->>>>>>> d4f59508
 }