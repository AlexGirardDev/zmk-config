.build
.direnv
.venv
.west
modules
firmware
zmk
<<<<<<< HEAD
.idea
=======
# Ignore keymap-drawer output for now
draw/base.svg
draw/base.yaml
>>>>>>> ce3bc547
<|MERGE_RESOLUTION|>--- conflicted
+++ resolved
@@ -5,10 +5,7 @@
 modules
 firmware
 zmk
-<<<<<<< HEAD
 .idea
-=======
 # Ignore keymap-drawer output for now
 draw/base.svg
-draw/base.yaml
->>>>>>> ce3bc547
+draw/base.yaml